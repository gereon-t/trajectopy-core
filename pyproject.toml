[tool.poetry]
name = "trajectopy-core"
<<<<<<< HEAD
version = "1.6.2"
=======
version = "1.6.3"
>>>>>>> 12646382
description = "Trajectory Evaluation in Python"
authors = ["Gereon Tombrink <tombrink@igg.uni-bonn.de>"]
maintainers = ["Gereon Tombrink <tombrink@igg.uni-bonn.de>"]
license = "MIT"
keywords = ["trajectory", "evaluation", "alignment", "similarity", "leverarm", "epsg", "robotics"]
readme = "README.md"
homepage = "https://github.com/gereon-t/trajectopy-core"
repository = "https://github.com/gereon-t/trajectopy-core.git"

[tool.poetry.dependencies]
python = ">=3.8.2,<3.12"
autograd = ">=1.6.2"
matplotlib = ">=3.7.3"
networkx = ">=3.1"
pandas = ">=2.0.3"
numpy = ">=1.24.4"
pointset = ">=0.1.5"
PyYAML = ">=6.0.1"
scipy = ">=1.10.1"
rosbags = ">=0.9.16"
rich = ">=13.5.3"
jinja2 = "^3.1.2"
plotly = "^5.17.0"

[tool.poetry.group.dev.dependencies]
mypy = "^1.5.1"
black = "^23.9.1"
pre-commit = "^3.5.0"

[tool.isort]
profile = "black"
line_length = 119

[tool.black]
line-length = 119

[build-system]
requires = ["poetry"]
build-backend = "poetry.masonry.api"<|MERGE_RESOLUTION|>--- conflicted
+++ resolved
@@ -1,10 +1,6 @@
 [tool.poetry]
 name = "trajectopy-core"
-<<<<<<< HEAD
-version = "1.6.2"
-=======
 version = "1.6.3"
->>>>>>> 12646382
 description = "Trajectory Evaluation in Python"
 authors = ["Gereon Tombrink <tombrink@igg.uni-bonn.de>"]
 maintainers = ["Gereon Tombrink <tombrink@igg.uni-bonn.de>"]
